// Copyright 2016-2019, Pulumi Corporation.
//
// Licensed under the Apache License, Version 2.0 (the "License");
// you may not use this file except in compliance with the License.
// You may obtain a copy of the License at
//
//     http://www.apache.org/licenses/LICENSE-2.0
//
// Unless required by applicable law or agreed to in writing, software
// distributed under the License is distributed on an "AS IS" BASIS,
// WITHOUT WARRANTIES OR CONDITIONS OF ANY KIND, either express or implied.
// See the License for the specific language governing permissions and
// limitations under the License.

import * as aws from "@pulumi/aws";
import * as k8s from "@pulumi/kubernetes";
import * as pulumi from "@pulumi/pulumi";
import * as jsyaml from "js-yaml";
import which = require("which");

import { VpcCni, VpcCniOptions } from "./cni";
import { createDashboard } from "./dashboard";
import { createNodeGroup, NodeGroup, NodeGroupBaseOptions, NodeGroupData } from "./nodegroup";
import { createNodeGroupSecurityGroup } from "./securitygroup";
import { ServiceRole } from "./servicerole";
import { createStorageClass, EBSVolumeType, StorageClass } from "./storageclass";
import { InputTags } from "./utils";

/**
 * RoleMapping describes a mapping from an AWS IAM role to a Kubernetes user and groups.
 */
export interface RoleMapping {
    /**
     * The ARN of the IAM role to add.
     */
    roleArn: pulumi.Input<aws.ARN>;

    /**
     * The user name within Kubernetes to map to the IAM role. By default, the user name is the ARN of the IAM role.
     */
    username: pulumi.Input<string>;

    /**
     * A list of groups within Kubernetes to which the role is mapped.
     */
    groups: pulumi.Input<pulumi.Input<string>[]>;
}

/**
 * UserMapping describes a mapping from an AWS IAM user to a Kubernetes user and groups.
 */
export interface UserMapping {
    /**
     * The ARN of the IAM user to add.
     */
    userArn: pulumi.Input<aws.ARN>;

    /**
     * The user name within Kubernetes to map to the IAM user. By default, the user name is the ARN of the IAM user.
     */
    username: pulumi.Input<string>;

    /**
     * A list of groups within Kubernetes to which the user is mapped to.
     */
    groups: pulumi.Input<pulumi.Input<string>[]>;
}

/**
 * CoreData defines the core set of data associated with an EKS cluster, including the network in which is runs.
 */
export interface CoreData {
    cluster: aws.eks.Cluster;
    vpcId: pulumi.Output<string>;
    subnetIds: pulumi.Output<string[]>;
    clusterSecurityGroup: aws.ec2.SecurityGroup;
    provider: k8s.Provider;
    instanceRoles: pulumi.Output<aws.iam.Role[]>;
    instanceProfile?: aws.iam.InstanceProfile;
    eksNodeAccess?: k8s.core.v1.ConfigMap;
    kubeconfig?: pulumi.Output<any>;
    vpcCni?: VpcCni;
    tags?: InputTags;
    nodeSecurityGroup?: aws.ec2.SecurityGroup;
    nodeSecurityGroupTags?: InputTags;
}

export function createCore(name: string, args: ClusterOptions, parent: pulumi.ComponentResource): CoreData {
    // Check to ensure that aws-iam-authenticator is installed, as we'll need it in order to deploy k8s resources
    // to the EKS cluster.
    try {
        which.sync("aws-iam-authenticator");
    } catch (err) {
        throw new Error("Could not find aws-iam-authenticator for EKS. See https://github.com/pulumi/eks#installing for installation instructions.");
    }

    if (args.instanceRole && args.instanceRoles) {
        throw new Error("instanceRole and instanceRoles are mutually exclusive, and cannot both be set.");
    }

    // If no VPC was specified, use the default VPC.
    let vpcId: pulumi.Input<string> = args.vpcId!;
    let subnetIds: pulumi.Input<pulumi.Input<string>[]> = args.subnetIds!;
    if (args.vpcId === undefined) {
        const invokeOpts = { parent: parent };
        const vpc = aws.ec2.getVpc({ default: true }, invokeOpts);
        vpcId = vpc.then(v => v.id);
        subnetIds = vpc.then(v => aws.ec2.getSubnetIds({ vpcId: v.id }, invokeOpts)).then(subnets => subnets.ids);
    }

    // Create the EKS service role
    const eksRole = new ServiceRole(`${name}-eksRole`, {
        service: "eks.amazonaws.com",
        description: "Allows EKS to manage clusters on your behalf.",
        managedPolicyArns: [
            "arn:aws:iam::aws:policy/AmazonEKSClusterPolicy",
            "arn:aws:iam::aws:policy/AmazonEKSServicePolicy",
        ],
    }, { parent: parent });

    // Create the EKS cluster security group
<<<<<<< HEAD
    let eksClusterSecurityGroup: aws.ec2.SecurityGroup;
    if (args.clusterSecurityGroup) {
        eksClusterSecurityGroup = args.clusterSecurityGroup;
    } else {
        eksClusterSecurityGroup = new aws.ec2.SecurityGroup(`${name}-eksClusterSecurityGroup`, {
            vpcId: vpcId,
            revokeRulesOnDelete: true,
            tags: pulumi.all([
                args.tags,
                args.clusterSecurityGroupTags,
            ]).apply(([tags, clusterSecurityGroupTags]) => (<aws.Tags>{
                "Name": `${name}-eksClusterSecurityGroup`,
                ...tags,
                ...clusterSecurityGroupTags,
            })),
        }, { parent: parent });

        const eksClusterInternetEgressRule = new aws.ec2.SecurityGroupRule(`${name}-eksClusterInternetEgressRule`, {
            description: "Allow internet access.",
            type: "egress",
            fromPort: 0,
            toPort: 0,
            protocol: "-1",  // all
            cidrBlocks: [ "0.0.0.0/0" ],
            securityGroupId: eksClusterSecurityGroup.id,
        }, { parent: parent });
    }
=======
    const eksClusterSecurityGroup = new aws.ec2.SecurityGroup(`${name}-eksClusterSecurityGroup`, {
        vpcId: vpcId,
        revokeRulesOnDelete: true,
        tags: pulumi.all([
            args.tags,
            args.clusterSecurityGroupTags,
        ]).apply(([tags, clusterSecurityGroupTags]) => (<aws.Tags>{
            "Name": `${name}-eksClusterSecurityGroup`,
            ...clusterSecurityGroupTags,
            ...tags,
        })),
    }, { parent: parent });

    const eksClusterInternetEgressRule = new aws.ec2.SecurityGroupRule(`${name}-eksClusterInternetEgressRule`, {
        description: "Allow internet access.",
        type: "egress",
        fromPort: 0,
        toPort: 0,
        protocol: "-1",  // all
        cidrBlocks: [ "0.0.0.0/0" ],
        securityGroupId: eksClusterSecurityGroup.id,
    }, { parent: parent });
>>>>>>> 65461ac1

    // Create the EKS cluster
    const eksCluster = new aws.eks.Cluster(`${name}-eksCluster`, {
        roleArn: eksRole.role.apply(r => r.arn),
        vpcConfig: {
            securityGroupIds: [eksClusterSecurityGroup.id],
            subnetIds: subnetIds,
            endpointPrivateAccess: args.endpointPrivateAccess,
            endpointPublicAccess: args.endpointPublicAccess,
        },
        version: args.version,
        enabledClusterLogTypes: args.enabledClusterLogTypes,
    }, { parent: parent });

    // Compute the required kubeconfig. Note that we do not export this value: we want the exported config to
    // depend on the autoscaling group we'll create later so that nothing attempts to use the EKS cluster before
    // its worker nodes have come up.
    const kubeconfig = pulumi.all([eksCluster.name, eksCluster.endpoint, eksCluster.certificateAuthority])
        .apply(([clusterName, clusterEndpoint, clusterCertificateAuthority]) => {
            return {
                apiVersion: "v1",
                clusters: [{
                    cluster: {
                        server: clusterEndpoint,
                        "certificate-authority-data": clusterCertificateAuthority.data,
                    },
                    name: "kubernetes",
                }],
                contexts: [{
                    context: {
                        cluster: "kubernetes",
                        user: "aws",
                    },
                    name: "aws",
                }],
                "current-context": "aws",
                kind: "Config",
                users: [{
                    name: "aws",
                    user: {
                        exec: {
                            apiVersion: "client.authentication.k8s.io/v1alpha1",
                            command: "aws-iam-authenticator",
                            args: ["token", "-i", clusterName],
                        },
                    },
                }],
            };
        });

    const provider = new k8s.Provider(`${name}-eks-k8s`, {
        kubeconfig: kubeconfig.apply(JSON.stringify),
    }, { parent: parent });

    // Add any requested StorageClasses.
    const storageClasses = args.storageClasses || {};
    if (typeof storageClasses === "string") {
        const storageClass = { type: storageClasses, default: true };
        createStorageClass(`${name.toLowerCase()}-${storageClasses}`, storageClass, { parent: parent, provider: provider });
    } else {
        for (const key of Object.keys(storageClasses)) {
            createStorageClass(`${name.toLowerCase()}-${key}`, storageClasses[key], { parent: parent, provider: provider });
        }
    }

    // Create the VPC CNI management resource.
    const vpcCni = new VpcCni(`${name}-vpc-cni`, kubeconfig, args.vpcCniOptions, { parent: parent });

    let instanceRoleMappings: pulumi.Output<RoleMapping[]>;
    let instanceRoles: pulumi.Output<aws.iam.Role[]>;
    let instanceProfile: aws.iam.InstanceProfile | undefined;
    // Create role mappings of the instance roles specified for aws-auth.
    if (args.instanceRoles) {
        instanceRoleMappings = pulumi.output(args.instanceRoles).apply(roles =>
            roles.map(role => createInstanceRoleMapping(role.arn)),
        );
        instanceRoles = pulumi.output(args.instanceRoles);
    } else if (args.instanceRole) {
        // Create an instance profile if using a default node group
        if (!args.skipDefaultNodeGroup) {
            instanceProfile = new aws.iam.InstanceProfile(`${name}-instanceProfile`, {
                role: args.instanceRole,
            }, { parent: parent });
        }

        instanceRoleMappings = pulumi.output(args.instanceRole).apply(instanceRole =>
            [createInstanceRoleMapping(instanceRole.arn)],
        );
        instanceRoles = pulumi.output([args.instanceRole]);
    } else {
        const instanceRole = (new ServiceRole(`${name}-instanceRole`, {
            service: "ec2.amazonaws.com",
            managedPolicyArns: [
                "arn:aws:iam::aws:policy/AmazonEKSWorkerNodePolicy",
                "arn:aws:iam::aws:policy/AmazonEKS_CNI_Policy",
                "arn:aws:iam::aws:policy/AmazonEC2ContainerRegistryReadOnly",
            ],
        }, { parent: parent })).role;
        instanceRoles = pulumi.output([instanceRole]);

        // Create a new policy for the role, if specified.
        if (args.customInstanceRolePolicy) {
            const customRolePolicy = new aws.iam.RolePolicy(`${name}-EKSWorkerCustomPolicy`, {
                role: instanceRole,
                policy: args.customInstanceRolePolicy,
            });
        }

        // Create an instance profile if using a default node group
        if (!args.skipDefaultNodeGroup) {
            instanceProfile = new aws.iam.InstanceProfile(`${name}-instanceProfile`, {
                role: instanceRole,
            }, { parent: parent });
        }

        instanceRoleMappings = pulumi.output(instanceRole).apply(role =>
            [createInstanceRoleMapping(role.arn)],
        );
    }

    const roleMappings = pulumi.all([pulumi.output(args.roleMappings || []), instanceRoleMappings])
        .apply(([mappings, instanceMappings]) => {
            return jsyaml.safeDump([...mappings, ...instanceMappings].map(m => ({
                rolearn: m.roleArn,
                username: m.username,
                groups: m.groups,
            })));
        });
    const nodeAccessData: any = {
        mapRoles: roleMappings,
    };
    if (args.userMappings !== undefined) {
        nodeAccessData.mapUsers = pulumi.output(args.userMappings).apply(mappings => {
            return jsyaml.safeDump(mappings.map(m => ({
                userarn: m.userArn,
                username: m.username,
                groups: m.groups,
            })));
        });
    }
    const eksNodeAccess = new k8s.core.v1.ConfigMap(`${name}-nodeAccess`, {
        apiVersion: "v1",
        metadata: {
            name: `aws-auth`,
            namespace: "kube-system",
        },
        data: nodeAccessData,
    }, { parent: parent, provider: provider });

    return {
        vpcId: pulumi.output(vpcId),
        subnetIds: pulumi.output(subnetIds),
        clusterSecurityGroup: eksClusterSecurityGroup,
        cluster: eksCluster,
        kubeconfig: kubeconfig,
        provider: provider,
        vpcCni: vpcCni,
        instanceRoles: instanceRoles,
        instanceProfile: instanceProfile,
        eksNodeAccess: eksNodeAccess,
        tags: args.tags,
        nodeSecurityGroupTags: args.nodeSecurityGroupTags,
    };
}

/**
 * Enable access to the EKS cluster for worker nodes, by creating an
 * instance role mapping to the k8s username and groups of aws-auth.
 */
function createInstanceRoleMapping(arn: pulumi.Input<string>): RoleMapping {
    const instanceRoleMapping: RoleMapping = {
        roleArn: arn,
        username: "system:node:{{EC2PrivateDNSName}}",
        groups: ["system:bootstrappers", "system:nodes"],
    };

    return instanceRoleMapping;
}

/**
 * ClusterOptions describes the configuration options accepted by an EKSCluster component.
 */
export interface ClusterOptions {
    /**
     * The VPC in which to create the cluster and its worker nodes. If unset, the cluster will be created in the
     * default VPC.
     */
    vpcId?: pulumi.Input<string>;

    /**
     * The subnets to attach to the EKS cluster. If either vpcId or subnetIds is unset, the cluster will use the
     * default VPC's subnets. If the list of subnets includes both public and private subnets, the Kubernetes API
     * server and the worker nodes will only be attached to the private subnets. See
     * https://docs.aws.amazon.com/eks/latest/userguide/network_reqs.html for more details.
     */
    subnetIds?: pulumi.Input<pulumi.Input<string>[]>;

    /**
     * Whether or not to auto-assign the EKS worker nodes public IP addresses.
     * If this toggle is set to true, the EKS workers will be
     * auto-assigned public IPs. If false, they will not be auto-assigned
     * public IPs.
     */
    nodeAssociatePublicIpAddress?: boolean;

    /**
     * Optional mappings from AWS IAM roles to Kubernetes users and groups.
     */
    roleMappings?: pulumi.Input<pulumi.Input<RoleMapping>[]>;

    /**
     * Optional mappings from AWS IAM users to Kubernetes users and groups.
     */
    userMappings?: pulumi.Input<pulumi.Input<UserMapping>[]>;

    /**
     * The configuration of the Amazon VPC CNI plugin for this instance. Defaults are described in the documentation
     * for the VpcCniOptions type.
     */
    vpcCniOptions?: VpcCniOptions;

    /**
     * The instance type to use for the cluster's nodes. Defaults to "t2.medium".
     */
    instanceType?: pulumi.Input<aws.ec2.InstanceType>;

    /**
     * This enables the simple case of only registering a *single* IAM
     * instance role with the cluster, that is required to be shared by
     * *all* node groups in their instance profiles.
     *
     * Note: options `instanceRole` and `instanceRoles` are mutually exclusive.
     */
    instanceRole?: pulumi.Input<aws.iam.Role>;

    /**
     * This enables the advanced case of registering *many* IAM instance roles
     * with the cluster for per node group IAM, instead of the simpler, shared case of `instanceRole`.
     *
     * Note: options `instanceRole` and `instanceRoles` are mutually exclusive.
     */
    instanceRoles?: pulumi.Input<pulumi.Input<aws.iam.Role>[]>;

    /**
     * @deprecated: This option has been replaced with the use of
     * `instanceRole` or `instanceRoles`. The role provided to either option
     * should already include all required policies.
     *
     * Attach a custom role policy to worker node instance role
     */
    customInstanceRolePolicy?: pulumi.Input<string>;

    /**
     * The AMI to use for worker nodes. Defaults to the value of Amazon EKS - Optimized AMI if no value is provided.
	 * More information about the AWS eks optimized ami is available at https://docs.aws.amazon.com/eks/latest/userguide/eks-optimized-ami.html.
	 * Use the information provided by AWS if you want to build your own AMI.
     */
    nodeAmiId?: pulumi.Input<string>;

    /**
     * Public key material for SSH access to worker nodes. See allowed formats at:
     * https://docs.aws.amazon.com/AWSEC2/latest/UserGuide/ec2-key-pairs.html
     * If not provided, no SSH access is enabled on VMs.
     */
    nodePublicKey?: pulumi.Input<string>;

    /**
     * The subnets to use for worker nodes. Defaults to the value of subnetIds.
     */
    nodeSubnetIds?: pulumi.Input<pulumi.Input<string>[]>;

    /**
     * The security group to use for the cluster API endpoint.  If not provided, a new security group will be created
     * with full internet egress and ingress from node groups.
     */
    clusterSecurityGroup?: aws.ec2.SecurityGroup;

    /**
     * The tags to apply to the cluster security group.
     */
    clusterSecurityGroupTags?: InputTags;

    /**
     * The tags to apply to the default `nodeSecurityGroup` created by the cluster.
     *
     * Note: The `nodeSecurityGroupTags` option and the node group option
     * `nodeSecurityGroup` are mutually exclusive.
     */
    nodeSecurityGroupTags?: InputTags;

    /**
     * The size in GiB of a cluster node's root volume. Defaults to 20.
     */
    nodeRootVolumeSize?: pulumi.Input<number>;

    /**
     * Extra code to run on node startup. This code will run after the AWS EKS bootstrapping code and before the node
     * signals its readiness to the managing CloudFormation stack. This code must be a typical user data script:
     * critically it must begin with an interpreter directive (i.e. a `#!`).
     */
    nodeUserData?: pulumi.Input<string>;

    /**
     * The number of worker nodes that should be running in the cluster. Defaults to 2.
     */
    desiredCapacity?: pulumi.Input<number>;

    /**
     * The minimum number of worker nodes running in the cluster. Defaults to 1.
     */
    minSize?: pulumi.Input<number>;

    /**
     * The maximum number of worker nodes running in the cluster. Defaults to 2.
     */
    maxSize?: pulumi.Input<number>;

    /**
     * An optional set of StorageClasses to enable for the cluster. If this is a single volume type rather than a map,
     * a single StorageClass will be created for that volume type and made the cluster's default StorageClass.
     *
     * Defaults to "gp2".
     */
    storageClasses?: { [name: string]: StorageClass } | EBSVolumeType;

    /**
     * If this toggle is set to true, the EKS cluster will be created without node group attached.
     */
    skipDefaultNodeGroup?: boolean;

    /**
     * Whether or not to deploy the Kubernetes dashboard to the cluster. If the dashboard is deployed, it can be
     * accessed as follows:
     *
     * 1. Retrieve an authentication token for the dashboard by running the following and copying the value of `token`
     *   from the output of the last command:
     *
     *     $ kubectl -n kube-system get secret | grep eks-admin | awk '{print $1}'
     *     $ kubectl -n kube-system describe secret <output from previous command>
     *
     * 2. Start the kubectl proxy:
     *
     *     $ kubectl proxy
     *
     * 3. Open `http://localhost:8001/api/v1/namespaces/kube-system/services/https:kubernetes-dashboard:/proxy/` in a
     *    web browser.
     * 4. Choose `Token` authentication, paste the token retrieved earlier into the `Token` field, and sign in.
     *
     * Defaults to `true`.
     */
    deployDashboard?: boolean;

    /**
     * Key-value mapping of tags that are automatically applied to all AWS
     * resources directly under management with this cluster, which support tagging.
    */
    tags?: InputTags;

    /**
     * Desired Kubernetes master / control plane version. If you do not specify a value, the latest available version is used.
     */
    version?: pulumi.Input<string>;

    /**
     * Enable EKS control plane logging. This sends logs to cloudwatch.
     * Possible list of values are: ["api", "audit", "authenticator", "controllerManager", "scheduler"].
     * By default it is off.
     */
    enabledClusterLogTypes?: pulumi.Input<pulumi.Input<string>[]>;

    /**
     * Indicates whether or not the Amazon EKS public API server endpoint is enabled. Default is `true`.
     */
    endpointPublicAccess?: boolean;

    /**
     * Indicates whether or not the Amazon EKS private API server endpoint is enabled.  The default is `false`.
     */
    endpointPrivateAccess?: boolean;
}

/**
 * ClusterNodeGroupOptions describes the configuration options accepted by a cluster
 * to create its own node groups. It's a subset of NodeGroupOptions.
 */
export interface ClusterNodeGroupOptions extends NodeGroupBaseOptions {}

/**
 * Cluster is a component that wraps the AWS and Kubernetes resources necessary to run an EKS cluster, its worker
 * nodes, its optional StorageClasses, and an optional deployment of the Kubernetes Dashboard.
 */
export class Cluster extends pulumi.ComponentResource {
    /**
     * A kubeconfig that can be used to connect to the EKS cluster. This must be serialized as a string before passing
     * to the Kubernetes provider.
     */
    public readonly kubeconfig: pulumi.Output<any>;

    /**
     * A Kubernetes resource provider that can be used to deploy into this cluster. For example, the code below will
     * create a new Pod in the EKS cluster.
     *
     *     let eks = new Cluster("eks");
     *     let pod = new kubernetes.core.v1.Pod("pod", { ... }, { provider: eks.provider });
     *
     */
    public readonly provider: k8s.Provider;

    /**
     * The security group for the EKS cluster.
     */
    public readonly clusterSecurityGroup: aws.ec2.SecurityGroup;

    /**
     * The service roles used by the EKS cluster.
     */
    public readonly instanceRoles: pulumi.Output<aws.iam.Role[]>;

    /**
     * The security group for the cluster's nodes.
     */
    public readonly nodeSecurityGroup: aws.ec2.SecurityGroup;

    /**
     * The ingress rule that gives node group access to cluster API server
     */
    public readonly eksClusterIngressRule: aws.ec2.SecurityGroupRule;

    /**
     * The default Node Group configuration, or undefined if `skipDefaultNodeGroup` was specified.
     */
    public readonly defaultNodeGroup: NodeGroupData | undefined;

    /**
     * The EKS cluster.
     */
    public readonly eksCluster: aws.eks.Cluster;

    /**
     * The EKS cluster and it's dependencies.
     */
    public readonly core: CoreData;

    /**
     * Create a new EKS cluster with worker nodes, optional storage classes, and deploy the Kubernetes Dashboard if
     * requested.
     *
     * @param name The _unique_ name of this component.
     * @param args The arguments for this cluster.
     * @param opts A bag of options that control this component's behavior.
     */
    constructor(name: string, args?: ClusterOptions, opts?: pulumi.ComponentResourceOptions) {
        super("eks:index:Cluster", name, args, opts);

        args = args || {};

        // Create the core resources required by the cluster.
        const core = createCore(name, args, this);
        this.core = core;
        this.clusterSecurityGroup = core.clusterSecurityGroup;
        this.eksCluster = core.cluster;
        this.instanceRoles = core.instanceRoles;

        // create default security group for nodegroup
        this.nodeSecurityGroup = createNodeGroupSecurityGroup(name, {
            vpcId: core.vpcId,
            clusterSecurityGroup: core.clusterSecurityGroup,
            eksCluster: core.cluster,
            tags: pulumi.all([
                args.tags,
                args.nodeSecurityGroupTags,
            ]).apply(([tags, nodeSecurityGroupTags]) => (<aws.Tags>{
                ...nodeSecurityGroupTags,
                ...tags,
            })),
        }, this);
        core.nodeSecurityGroup = this.nodeSecurityGroup;

        this.eksClusterIngressRule = new aws.ec2.SecurityGroupRule(`${name}-eksClusterIngressRule`, {
            description: "Allow pods to communicate with the cluster API Server",
            type: "ingress",
            fromPort: 443,
            toPort: 443,
            protocol: "tcp",
            securityGroupId: core.clusterSecurityGroup.id,
            sourceSecurityGroupId: this.nodeSecurityGroup.id,
        }, { parent: this });

        const configDeps = [core.kubeconfig];
        if (!args.skipDefaultNodeGroup) {
            // Create the worker node group and grant the workers access to the API server.
            this.defaultNodeGroup = createNodeGroup(name, {
                cluster: core,
                nodeSubnetIds: args.nodeSubnetIds,
                nodeAssociatePublicIpAddress: args.nodeAssociatePublicIpAddress,
                nodeSecurityGroup: this.nodeSecurityGroup,
                clusterIngressRule: this.eksClusterIngressRule,
                instanceType: args.instanceType,
                nodePublicKey: args.nodePublicKey,
                nodeRootVolumeSize: args.nodeRootVolumeSize,
                nodeUserData: args.nodeUserData,
                minSize: args.minSize,
                maxSize: args.maxSize,
                desiredCapacity: args.desiredCapacity,
                amiId: args.nodeAmiId,
                version: args.version,
                instanceProfile: core.instanceProfile,
            }, this, core.provider);
            this.nodeSecurityGroup = this.defaultNodeGroup.nodeSecurityGroup;
            configDeps.push(this.defaultNodeGroup.cfnStack.id);
        }

        // Export the cluster's kubeconfig with a dependency upon the cluster's autoscaling group. This will help
        // ensure that the cluster's consumers do not attempt to use the cluster until its workers are attached.
        this.kubeconfig = pulumi.all(configDeps).apply(([kubeconfig]) => kubeconfig);

        // Export a k8s provider with the above kubeconfig. Note that we do not export the provider we created earlier
        // in order to help ensure that worker nodes are available before the provider can be used.
        this.provider = new k8s.Provider(`${name}-provider`, {
            kubeconfig: this.kubeconfig.apply(JSON.stringify),
        }, { parent: this });

        // If we need to deploy the Kubernetes dashboard, do so now.
        if (args.deployDashboard === undefined || args.deployDashboard) {
            createDashboard(name, {}, this, this.provider);
        }

        this.registerOutputs({ kubeconfig: this.kubeconfig });
    }

    createNodeGroup(name: string, args: ClusterNodeGroupOptions): NodeGroup {
        return new NodeGroup(name, {
            ...args,
            cluster: this.core,
            nodeSecurityGroup: this.nodeSecurityGroup,
            clusterIngressRule: this.eksClusterIngressRule,
        }, {
            parent: this,
            providers: { kubernetes: this.provider },
        });
    }
}<|MERGE_RESOLUTION|>--- conflicted
+++ resolved
@@ -119,7 +119,6 @@
     }, { parent: parent });
 
     // Create the EKS cluster security group
-<<<<<<< HEAD
     let eksClusterSecurityGroup: aws.ec2.SecurityGroup;
     if (args.clusterSecurityGroup) {
         eksClusterSecurityGroup = args.clusterSecurityGroup;
@@ -132,8 +131,8 @@
                 args.clusterSecurityGroupTags,
             ]).apply(([tags, clusterSecurityGroupTags]) => (<aws.Tags>{
                 "Name": `${name}-eksClusterSecurityGroup`,
+                ...clusterSecurityGroupTags,
                 ...tags,
-                ...clusterSecurityGroupTags,
             })),
         }, { parent: parent });
 
@@ -147,30 +146,6 @@
             securityGroupId: eksClusterSecurityGroup.id,
         }, { parent: parent });
     }
-=======
-    const eksClusterSecurityGroup = new aws.ec2.SecurityGroup(`${name}-eksClusterSecurityGroup`, {
-        vpcId: vpcId,
-        revokeRulesOnDelete: true,
-        tags: pulumi.all([
-            args.tags,
-            args.clusterSecurityGroupTags,
-        ]).apply(([tags, clusterSecurityGroupTags]) => (<aws.Tags>{
-            "Name": `${name}-eksClusterSecurityGroup`,
-            ...clusterSecurityGroupTags,
-            ...tags,
-        })),
-    }, { parent: parent });
-
-    const eksClusterInternetEgressRule = new aws.ec2.SecurityGroupRule(`${name}-eksClusterInternetEgressRule`, {
-        description: "Allow internet access.",
-        type: "egress",
-        fromPort: 0,
-        toPort: 0,
-        protocol: "-1",  // all
-        cidrBlocks: [ "0.0.0.0/0" ],
-        securityGroupId: eksClusterSecurityGroup.id,
-    }, { parent: parent });
->>>>>>> 65461ac1
 
     // Create the EKS cluster
     const eksCluster = new aws.eks.Cluster(`${name}-eksCluster`, {
